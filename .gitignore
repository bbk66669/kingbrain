--- conflicted
+++ resolved
@@ -83,12 +83,8 @@
 
 # -------- 只忽略这个“单个文件”，不影响同目录其他文件 ----------
 insight/extsvc.json
-<<<<<<< HEAD
 .aider*
 
 # runtime audit logs (do not commit)
 /.collab/audit/
-/.collab/**/events-*.jsonl
-=======
-.aider*
->>>>>>> 34cda18f
+/.collab/**/events-*.jsonl